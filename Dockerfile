--- conflicted
+++ resolved
@@ -33,40 +33,25 @@
     else export WIS2BOX_PIP3_EXTRA_PACKAGES=pip3 install ${WIS2BOX_PIP3_EXTRA_PACKAGES}; \
     fi
 
+# install dependencies
 # FIXME: install newer version of eccodes
 # FIXME: csv2bufr/bufr2geojson: remove and install from requirements.txt once we have a stable release
 # FIXME: pygeometa: remove and install from requirements.txt once we have a stable release
-
-# install dependencis
 RUN apt-get update -y \
     && apt-get install -y ${DEBIAN_PACKAGES} \
     # install wis2box dependencies
-<<<<<<< HEAD
     && pip3 install --no-cache-dir https://github.com/wmo-im/csv2bufr/archive/refs/tags/v0.1.2.zip \
     && pip3 install --no-cache-dir https://github.com/wmo-im/bufr2geojson/archive/refs/tags/v0.2.0.zip \
     && pip3 install --no-cache-dir https://github.com/geopython/pygeometa/archive/master.zip \
-=======
-    && pip3 install https://github.com/wmo-im/csv2bufr/archive/refs/tags/v0.1.2.zip \
-    && pip3 install https://github.com/wmo-im/bufr2geojson/archive/refs/tags/v0.2.0.zip \
-    && pip3 install https://github.com/geopython/pygeometa/archive/refs/tags/0.11.1.zip \
-    && pip3 install metpx-sr3 \
-    # install wis2box
-    && cd /app \
-    && python3 setup.py install \
-    # install wis2box plugins, if defined
-    && $PIP_PLUGIN_PACKAGES \
->>>>>>> 575d8072
     # cleanup
     && apt autoremove -y  \
     && apt-get -q clean \
     && rm -rf /var/lib/apt/lists/*
 
-#COPY docker/wis2box/config /root/.config/sr3
 COPY docker/wis2box-api /wis2box-api
 # copy the app
 COPY . /app
-# (re-)install wis2box
-
+# install wis2box
 RUN cd /app \
     && python3 setup.py install \
     # install wis2box plugins, if defined
@@ -78,5 +63,4 @@
 
 COPY ./docker/entrypoint.sh /entrypoint.sh
 
-ENTRYPOINT [ "/entrypoint.sh" ]
-#CMD ["sh", "-cx", "sr3 --logStdout start && sleep infinity"]+ENTRYPOINT [ "/entrypoint.sh" ]